import os
import random
import wandb
from sklearn.model_selection import train_test_split
import torch
from torch.optim import AdamW
from transformers import AutoTokenizer, BertConfig, TrainingArguments
from src.training.trainer import MultiTaskTrainer
from src.utils.file_manager import read_jsonl
<<<<<<< HEAD
from src.data import (
    PretrainDatasetOnTheFly,
    Collator,
    PretrainDatasetOnTheFlyNew,
    PretrainDatasetWithNSP,
    PretrainDatasetWithNSPSegments,
    PretrainDatasetWithNSPSegmentsMax,
    PretrainDatasetWithNSPAsymmetric,
    PretrainDatasetWithNSPAsymmetricFixedEval,
    PretrainDatasetWithNSPOptimized,
    PretrainDatasetWithNSPOptimizedFixedEval
)
=======
from src.data import Collator, PretrainDatasetOnTheFlyNewFixedEval
>>>>>>> 119bef0a
from src.models import BusinessBERT2Pretrain
from src.utils.arg_parser import parse_cli_args
from src.utils.taxonomy import build_taxonomy_maps
from src.utils.config_loader import load_config
from src.utils.checkpoint_finder import find_latest_checkpoint


def set_seed(seed: int):
    random.seed(seed)
    torch.manual_seed(seed)
    torch.cuda.manual_seed_all(seed)


def setup_tokenizer(base_tokenizer: str):
    tokenizer = AutoTokenizer.from_pretrained(base_tokenizer, use_fast=True)
    if tokenizer.pad_token is None:
        tokenizer.add_special_tokens({'pad_token': '[PAD]'})
    return tokenizer


def main():
    # force legacy torch.load behavior to load checkpoints
    _orig_load = torch.load
    def _load_force_weights_false(f, *args, **kwargs):
         kwargs.setdefault("weights_only", False)
         return _orig_load(f, *args, **kwargs)
    torch.load = _load_force_weights_false

    os.environ["TOKENIZERS_PARALLELISM"] = "false"
    args = parse_cli_args()

    config = load_config(args)

    print("Configuration:")
    for key, value in config.items():
        print(f"{key}: {value}")

    os.makedirs(config["save_dir"], exist_ok=True)

    set_seed(int(config.get("seed", 42)))
    tokenizer = setup_tokenizer(config["base_tokenizer"])

    use_wandb = (config.get("report_to", "").lower() == "wandb")
    wb = None
    if use_wandb and wandb is not None:
        wb_init_kwargs = dict(
            project=config["wandb_project"],
            mode=config["wandb_mode"],
            resume="allow",
        )
        wb_init_kwargs = {k: v for k, v in wb_init_kwargs.items() if v is not None}
        wb = wandb.init(**wb_init_kwargs, config=config)
        wandb.define_metric("global_step")
        wandb.define_metric("*", step_metric="global_step")

    # ---------------- Data ----------------
    print("Loading dataset...")
    dataset = read_jsonl(config["jsonl_path"])
    print(f"Loaded {len(dataset)} rows")

    print("Splitting train/validation...")
    train_rows, val_rows = train_test_split(
        dataset,
        test_size=config["val_ratio"],
        shuffle=True,
        random_state=config.get("seed", 42),
    )

    taxonomy_maps = build_taxonomy_maps(dataset, config["field_sic2"], config["field_sic3"], config["field_sic4"])
    print(
        f"SIC sizes: "
        f"2-digit={len(taxonomy_maps['sic2_list'])}, "
        f"3-digit={len(taxonomy_maps['sic3_list'])}, "
        f"4-digit={len(taxonomy_maps['sic4_list'])}"
    )

    print("Tokenizing train/val datasets...")
<<<<<<< HEAD
    train_dataset = PretrainDatasetWithNSPAsymmetricFixedEval(train_rows, tokenizer, config["max_seq_len"], taxonomy_maps["idx2"], taxonomy_maps["idx3"], taxonomy_maps["idx4"], is_training=True)
    val_dataset   = PretrainDatasetWithNSPAsymmetricFixedEval(val_rows,   tokenizer, config["max_seq_len"], taxonomy_maps["idx2"], taxonomy_maps["idx3"], taxonomy_maps["idx4"], is_training=False, seed=config["seed"])
=======
    train_dataset = PretrainDatasetOnTheFlyNewFixedEval(
        train_rows,
        tokenizer,
        config["max_seq_len"],
        taxonomy_maps["idx2"],
        taxonomy_maps["idx3"],
        taxonomy_maps["idx4"],
        is_training=True
    )
    val_dataset = PretrainDatasetOnTheFlyNewFixedEval(
        val_rows,
        tokenizer,
        config["max_seq_len"],
        taxonomy_maps["idx2"],
        taxonomy_maps["idx3"],
        taxonomy_maps["idx4"],
        is_training=False,
        seed=config["seed"]
    )
>>>>>>> 119bef0a

    data_collator = Collator(tokenizer=tokenizer)

    device = torch.device("cuda" if torch.cuda.is_available() else "cpu")
    bert_config = BertConfig.from_pretrained(config["base_tokenizer"])

    model = BusinessBERT2Pretrain(
        config=bert_config,
        n_sic2_classes=len(taxonomy_maps["sic2_list"]),
        n_sic3_classes=len(taxonomy_maps["sic3_list"]),
        n_sic4_classes=len(taxonomy_maps["sic4_list"]),
        A32=taxonomy_maps["A32"].to(device) if len(taxonomy_maps["sic3_list"]) and len(taxonomy_maps["sic2_list"]) else torch.empty(0),
        A43=taxonomy_maps["A43"].to(device) if len(taxonomy_maps["sic4_list"]) and len(taxonomy_maps["sic3_list"]) else torch.empty(0),
        loss_weights=config["loss_weights"],
        consistency_warmup_ratio=0.2,
        total_steps=config["max_steps"],
        base_model_name=config["model_name"],
    )

    model.to(device)

    if use_wandb and wandb is not None and config.get("wandb_watch", True):
        wandb.watch(model, log="gradients", log_freq=max(1, int(config.get("logging_steps", 50))))

    total_steps = config["max_steps"]

    training_args = TrainingArguments(
        output_dir=config["save_dir"],
        num_train_epochs=config["num_train_epochs"],
        max_steps=config["max_steps"],
        per_device_train_batch_size=config["train_batch_size"],
        per_device_eval_batch_size=config["val_batch_size"],
        warmup_steps=config["num_warmup_steps"],
        lr_scheduler_type=config["lr_scheduler_type"],
        learning_rate=config["learning_rate"],
        weight_decay=config["weight_decay"],
        logging_steps=config["logging_steps"],
        save_strategy=config["save_strategy"],
        save_steps=config["save_steps"],
        eval_strategy=config["eval_strategy"],
        eval_steps=config["eval_steps"],
        fp16=(config.get("precision") == "fp16"),
        bf16=(config.get("precision") == "bf16"),
        dataloader_num_workers=config["num_workers"],
        report_to=config.get("report_to", "none"),
        gradient_accumulation_steps=config["gradient_accumulation_steps"],
        max_grad_norm=config["grad_clip"],
        save_total_limit=config["save_total_limit"],
        load_best_model_at_end=config.get("load_best_model_at_end"),
        metric_for_best_model=config.get("metric_for_best_model"),
        greater_is_better=config.get("greater_is_better"),
        save_safetensors=config["save_safetensors"]
    )

    optimizer_grouped_params = model.get_optimizer_grouped_parameters(
        learning_rate=config["learning_rate"],
        weight_decay=config["weight_decay"]
    )

    optimizer = AdamW(optimizer_grouped_params)

    trainer = MultiTaskTrainer(
        model=model,
        args=training_args,
        train_dataset=train_dataset,
        eval_dataset=val_dataset,
        data_collator=data_collator,
        taxonomy_maps=taxonomy_maps,
        total_steps=total_steps,
        optimizers=(optimizer, None),
    )

    last_checkpoint = find_latest_checkpoint(config["save_dir"])
    print(f"Found latest checkpoint at: {last_checkpoint}")
    trainer.train(resume_from_checkpoint=last_checkpoint if last_checkpoint is not None else False)

    model.save_pretrained(config["save_dir"], safe_serialization=config["safe_serialization"])
    tokenizer.save_pretrained(config["save_dir"])
    print(f"Saved to {config['save_dir']}")


if __name__ == "__main__":
    main()<|MERGE_RESOLUTION|>--- conflicted
+++ resolved
@@ -7,7 +7,6 @@
 from transformers import AutoTokenizer, BertConfig, TrainingArguments
 from src.training.trainer import MultiTaskTrainer
 from src.utils.file_manager import read_jsonl
-<<<<<<< HEAD
 from src.data import (
     PretrainDatasetOnTheFly,
     Collator,
@@ -20,9 +19,6 @@
     PretrainDatasetWithNSPOptimized,
     PretrainDatasetWithNSPOptimizedFixedEval
 )
-=======
-from src.data import Collator, PretrainDatasetOnTheFlyNewFixedEval
->>>>>>> 119bef0a
 from src.models import BusinessBERT2Pretrain
 from src.utils.arg_parser import parse_cli_args
 from src.utils.taxonomy import build_taxonomy_maps
@@ -100,30 +96,8 @@
     )
 
     print("Tokenizing train/val datasets...")
-<<<<<<< HEAD
     train_dataset = PretrainDatasetWithNSPAsymmetricFixedEval(train_rows, tokenizer, config["max_seq_len"], taxonomy_maps["idx2"], taxonomy_maps["idx3"], taxonomy_maps["idx4"], is_training=True)
     val_dataset   = PretrainDatasetWithNSPAsymmetricFixedEval(val_rows,   tokenizer, config["max_seq_len"], taxonomy_maps["idx2"], taxonomy_maps["idx3"], taxonomy_maps["idx4"], is_training=False, seed=config["seed"])
-=======
-    train_dataset = PretrainDatasetOnTheFlyNewFixedEval(
-        train_rows,
-        tokenizer,
-        config["max_seq_len"],
-        taxonomy_maps["idx2"],
-        taxonomy_maps["idx3"],
-        taxonomy_maps["idx4"],
-        is_training=True
-    )
-    val_dataset = PretrainDatasetOnTheFlyNewFixedEval(
-        val_rows,
-        tokenizer,
-        config["max_seq_len"],
-        taxonomy_maps["idx2"],
-        taxonomy_maps["idx3"],
-        taxonomy_maps["idx4"],
-        is_training=False,
-        seed=config["seed"]
-    )
->>>>>>> 119bef0a
 
     data_collator = Collator(tokenizer=tokenizer)
 
