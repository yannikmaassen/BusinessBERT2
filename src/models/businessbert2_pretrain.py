from typing import Dict, Optional
import torch
import torch.nn as nn
import torch.nn.functional as F
from transformers import BertConfig, BertPreTrainedModel, BertForPreTraining
from src.training.metrics import mlm_accuracy, top1_accuracy


def _kl_divergence(predicted_logits, implied_probs, eps: float = 1e-8):
    """
    Forward KL: KL(implied || predicted). --> Order of arguments differs from PyTorch implementation.
    Soft-label cross-entropy to encourage predictions to match the implied target.
    """
    implied_probs = implied_probs.clamp(min=eps)
    implied_probs = implied_probs / implied_probs.sum(dim=-1, keepdim=True) # renormalize
    log_predicted_logits = F.log_softmax(predicted_logits, dim=-1)

    return F.kl_div(input=log_predicted_logits, target=implied_probs, reduction="batchmean")


def create_buffers(A43: torch.Tensor, A32: torch.Tensor):
    if A43.numel():
        M43 = A43.clone().to(torch.float32).contiguous()
    else:
        M43 = torch.empty(0)

    if A43.numel() and A32.numel():
        M42 = torch.matmul(A43.to(torch.float32), A32.to(torch.float32)).contiguous()
    else:
        M42 = torch.empty(0)

    return M43, M42


class BusinessBERT2Pretrain(BertPreTrainedModel):
    def __init__(
        self,
        config: BertConfig,
        n_sic2_classes: int,
        n_sic3_classes: int,
        n_sic4_classes: int,
        A32: torch.Tensor,  # [|SIC3| x |SIC2|] child->parent indicator (3->2)
        A43: torch.Tensor,  # [|SIC4| x |SIC3|] child->parent indicator (4->3)
        loss_weights: Dict[str, float],
        consistency_warmup_ratio: float = 0.3,
        total_steps: int = 1,
        base_model_name: Optional[str] = None,
    ):
        super().__init__(config)
        if base_model_name:
            print("### Initializing BusinessBERT2Pretrain from pretrained model:", base_model_name)
            self.bert = BertForPreTraining.from_pretrained(base_model_name)
        else:
            self.bert = BertForPreTraining(config)

        self.dropout = nn.Dropout(config.hidden_dropout_prob)

        self.head_sic2 = nn.Linear(config.hidden_size, n_sic2_classes)
        self.head_sic3 = nn.Linear(config.hidden_size, n_sic3_classes)
        self.head_sic4 = nn.Linear(config.hidden_size, n_sic4_classes)

        # register upward mapping buffers
        # M43: [|SIC4| x |SIC3|] one-hot child->parent to sum leaf probs upward to SIC3
        # M42: [|SIC4| x |SIC2|] = A43 @ A32 to sum leaf probs upward to SIC2
        M43, M42 = create_buffers(A43, A32)
        self.register_buffer("M43", M43)  # [|SIC4| x |SIC3|] - child-to-parent mapping
        self.register_buffer("M42", M42)  # [|SIC4| x |SIC2|] - child-to-grandparent mapping

        self.consistency_warmup_ratio = consistency_warmup_ratio
        self.total_steps = total_steps
        self.current_step = 0
        self.loss_weights = dict(loss_weights)
        self.cross_entropy = nn.CrossEntropyLoss(ignore_index=-100)
        self.cross_entropy_ic = nn.CrossEntropyLoss(
            ignore_index=-100,
            label_smoothing=0.1
        )

        if not base_model_name:
            self.init_weights()


    def forward(
            self,
            input_ids,
            attention_mask=None,
            token_type_ids=None,
            mlm_labels: Optional[torch.Tensor] = None,
            nsp_labels: Optional[torch.Tensor] = None,
            sic2: Optional[torch.Tensor] = None,
            sic3: Optional[torch.Tensor] = None,
            sic4: Optional[torch.Tensor] = None
    ):
        if self.training:
            self.current_step += 1

        transformer_outputs = self.bert.bert(
            input_ids=input_ids,
            attention_mask=attention_mask,
            token_type_ids=token_type_ids,
        )
        sequence_output = transformer_outputs.last_hidden_state
        pooled_output = self.dropout(transformer_outputs.pooler_output)

        mlm_logits = self.bert.cls.predictions(sequence_output)
        nsp_logits = self.bert.cls.seq_relationship(pooled_output)

        sic2_logits = self.head_sic2(pooled_output) if self.head_sic2 is not None else None
        sic3_logits = self.head_sic3(pooled_output) if self.head_sic3 is not None else None
        sic4_logits = self.head_sic4(pooled_output) if self.head_sic4 is not None else None

        losses: Dict[str, torch.Tensor] = {}
        metrics: Dict[str, torch.Tensor] = {}
        total_loss = 0.0

        if mlm_labels is not None:
            mlm_loss = self.cross_entropy(mlm_logits.view(-1, mlm_logits.size(-1)), mlm_labels.view(-1))
            losses["mlm"] = mlm_loss
            total_loss += self.loss_weights["mlm"] * mlm_loss

            correct, total = mlm_accuracy(mlm_logits, mlm_labels)
            if total > 0:
                metrics["mlm_accuracy"] = torch.tensor(correct / total)

<<<<<<< HEAD
        if nsp_labels is not None:
            nsp_loss = self.cross_entropy(nsp_logits, nsp_labels)
            losses["nsp"] = nsp_loss
            total_loss += self.loss_weights["nsp"] * nsp_loss

            # NSP accuracy
            correct, total = top1_accuracy(nsp_logits, nsp_labels)
            if total > 0:
                metrics["nsp_accuracy"] = torch.tensor(correct / total)

        # ----- IC cross-entropy at each level -----
=======
>>>>>>> 119bef0a
        if sic2_logits is not None and sic2 is not None:
            ic2_loss = self.cross_entropy_ic(sic2_logits, sic2)
            losses["ic2"] = ic2_loss
            total_loss += self.loss_weights["ic2"] * ic2_loss

            correct, total = top1_accuracy(sic2_logits, sic2)
            if total > 0:
                metrics["ic2_accuracy"] = torch.tensor(correct / total)

        if sic3_logits is not None and sic3 is not None:
            ic3_loss = self.cross_entropy_ic(sic3_logits, sic3)
            losses["ic3"] = ic3_loss
            total_loss += self.loss_weights["ic3"] * ic3_loss

            correct, total = top1_accuracy(sic3_logits, sic3)
            if total > 0:
                metrics["ic3_accuracy"] = torch.tensor(correct / total)

        if sic4_logits is not None and sic4 is not None:
            ic4_loss = self.cross_entropy_ic(sic4_logits, sic4)
            losses["ic4"] = ic4_loss
            total_loss += self.loss_weights["ic4"] * ic4_loss

            correct, total = top1_accuracy(sic4_logits, sic4)
            if total > 0:
                metrics["ic4_accuracy"] = torch.tensor(correct / total)

        acc_weighted_sum = 0.0
        acc_weight_sum = 0.0
        for key, weight in (
            ("ic2_accuracy", self.loss_weights.get("ic2", 1.0)),
            ("ic3_accuracy", self.loss_weights.get("ic3", 0.8)),
            ("ic4_accuracy", self.loss_weights.get("ic4", 0.5)),
        ):
            if key in metrics:
                acc_weighted_sum += float(metrics[key].item()) * float(weight)
                acc_weight_sum += float(weight)

        if acc_weight_sum > 0.0:
            metrics["ic_accuracy"] = torch.tensor(acc_weighted_sum / acc_weight_sum)

        have_m43 = (sic4_logits is not None) and (sic3_logits is not None) and (self.M43.numel() > 0)
        have_m42 = (sic4_logits is not None) and (sic2_logits is not None) and (self.M42.numel() > 0)

        if have_m43 or have_m42:
            warmup_steps = int(self.total_steps * self.consistency_warmup_ratio)
            if self.current_step < warmup_steps:
                consistency_weight = self.current_step / warmup_steps
            else:
                consistency_weight = 1.0

            # Mask for valid SIC4 labels
            valid_mask = (sic4 != -100)
            if valid_mask.any():
                parts = []

                prob_4 = F.softmax(sic4_logits[valid_mask], dim=-1)  # [B, n4]

                if have_m43:
                    # implied SIC3 distribution by summing SIC4 children
                    implied_p3 = torch.matmul(prob_4, self.M43)  # [B, n3]
                    parts.append(_kl_divergence(sic3_logits[valid_mask], implied_p3))

                if have_m42:
                    # implied SIC2 distribution by summing SIC4 children
                    implied_p2 = torch.matmul(prob_4, self.M42)  # [B, n2]
                    parts.append(_kl_divergence(sic2_logits[valid_mask], implied_p2))

                if parts:
                    consistency_loss = torch.stack(parts).mean()
                    losses["consistency"] = consistency_loss
                    total_loss += consistency_weight * self.loss_weights["consistency"] * consistency_loss

        return {
            "loss": total_loss,
            "losses": losses,
            "metrics": metrics,
            "mlm_logits": mlm_logits,
            "nsp_logits": nsp_logits,
            "ic2_logits": sic2_logits,
            "ic3_logits": sic3_logits,
            "ic4_logits": sic4_logits,
        }

    def get_optimizer_grouped_parameters(self, learning_rate: float, weight_decay: float = 0.01):
        no_decay = ["bias", "LayerNorm.weight"]

        ic_lr_ratio = 0.2

        optimizer_grouped_parameters = [
            {
                "params": [p for n, p in self.bert.named_parameters()
                           if not any(nd in n for nd in no_decay)],
                "weight_decay": weight_decay,
                "lr": learning_rate,
            },
            {
                "params": [p for n, p in self.bert.named_parameters()
                           if any(nd in n for nd in no_decay)],
                "weight_decay": 0.0,
                "lr": learning_rate,
            },
            {
                "params": [p for n, p in self.head_sic2.named_parameters()
                           if not any(nd in n for nd in no_decay)],
                "weight_decay": weight_decay,
                "lr": learning_rate * ic_lr_ratio,
            },
            {
                "params": [p for n, p in self.head_sic3.named_parameters()
                           if not any(nd in n for nd in no_decay)],
                "weight_decay": weight_decay,
                "lr": learning_rate * ic_lr_ratio,
            },
            {
                "params": [p for n, p in self.head_sic4.named_parameters()
                           if not any(nd in n for nd in no_decay)],
                "weight_decay": weight_decay,
                "lr": learning_rate * ic_lr_ratio,
            },
        ]

        return optimizer_grouped_parameters<|MERGE_RESOLUTION|>--- conflicted
+++ resolved
@@ -122,7 +122,6 @@
             if total > 0:
                 metrics["mlm_accuracy"] = torch.tensor(correct / total)
 
-<<<<<<< HEAD
         if nsp_labels is not None:
             nsp_loss = self.cross_entropy(nsp_logits, nsp_labels)
             losses["nsp"] = nsp_loss
@@ -134,8 +133,6 @@
                 metrics["nsp_accuracy"] = torch.tensor(correct / total)
 
         # ----- IC cross-entropy at each level -----
-=======
->>>>>>> 119bef0a
         if sic2_logits is not None and sic2 is not None:
             ic2_loss = self.cross_entropy_ic(sic2_logits, sic2)
             losses["ic2"] = ic2_loss
